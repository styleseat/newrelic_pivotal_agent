--- conflicted
+++ resolved
@@ -2,15 +2,10 @@
 
 This README describes how to install and configure the Pivotal Plugins for New Relic.  For convenenience, the procedure installs all plugins at once. 
 
-This procedure installs the following plugins that gather metrics about their respective products and display them in your New Relic dashboard:
+This procedure installs plugins that gather metrics about the following products and displays them in your New Relic dashboard:
 
-<<<<<<< HEAD
 * **RabbitMQ**: A protocol-based messaging solution designed for cloud computing and modern, widely distributed web applications. It is the de facto standard for cloud messaging and the leading implementer of Advanced Message Queuing Protocol (AMQP), an open-standards alternative to costly, proprietary commercial messaging technologies.
 * **vFabric Web Server**: Web server and load-balancing component based on Apache HTTP Server.
-=======
-* **RabbitMQ**: Allows you to gather metrics for a RabbitMQ server and display them in your New Relic dashboard.
-* **vFabric Web Server**: Allows you to gather metrics for vFabric Web Server(VFWS) and display them in yoru New Relic dashboard.
->>>>>>> fe71f30b
 
 ## Before You Begin
 
@@ -30,28 +25,18 @@
 
 4. Edit `config/newrelic_plugin.yml` and replace the string YOUR_LICENSE_KEY_HERE with your [New Relic license key](https://newrelic.com/docs/subscriptions/license-key).   
 
-<<<<<<< HEAD
 5. **If you are installing the RabbitMQ plugin**: In the same `config/newrelic_plugin.yml` file, set the `rabbitmq:management_api_url` property to your RabbitMQ management URL.  The default value is `http://guest:guest@localhost:55672`, which assumes that RabbitMQ is running on the same computer on which you are installing the Pivotal Plugins for New Relic, you are using the default port (55672), and you connect using the default `guest` RabbitMQ user.  If your RabbitMQ management URL is different, update the property accordingly.
 
 5. **If you are installing the vFabric Web Server plugin**: In the `config/newrelic_plugin.yml` file, set the configuration properties for your Web Server instances, such as the host and port to which they are listening. The template shows how to configure multiple Web server instances.
 
 5. Be sure to comment out configuration information for plugins that you are not installing from the `config/newrelic_plugin.yml` file.
-=======
-5. For RabbitMQ: In the same `config/newrelic_plugin.yml` file, set the `rabbitmq:management_api_url` property to your RabbitMQ management URL.  The default value is `http://guest:guest@localhost:55672`, which assumes that RabbitMQ is running on the same computer on which you are installing the Pivotal Plugins for New Relic, you are using the default port (55672), and you connect using the default `guest` RabbitMQ user.  If your RabbitMQ management URL is different, update the property accordingly.
-
-6. For VFWS/mod_Bmx: In the same `config/newrelic_plugin.yml` file, set the configuration properties for your servers. The template contains example of multiple servers to be monitored.
->>>>>>> fe71f30b
 
 7. From the top-level directory, run the following commands: 
 
         $ bundle install
         $ ./pivotal_agent
-<<<<<<< HEAD
 
 7. After a brief period, the Pivotal Plugins will appear on the left of your New Relic dashboard.
-=======
-8. After a brief period, the Pivotal Plugins will appear in your New Relic Dashboard under the Plugins tab on the left. 
->>>>>>> fe71f30b
 
 ## Reporting Issues
 
