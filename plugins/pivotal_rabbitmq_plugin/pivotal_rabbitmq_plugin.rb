--- conflicted
+++ resolved
@@ -36,52 +36,12 @@
       agent_version '1.0.5'
       agent_config_options :management_api_url, :ssl_options, :debug
       agent_human_labels('RabbitMQ') do
-<<<<<<< HEAD
-        uri = URI.parse(management_api_url)
-        host = uri.host
-        if ['127.0.0.1', 'localhost'].include?(host)
-          io = IO.popen('hostname')
-          host = io.read.chomp
-        end
-        "#{host}:#{uri.port}"
-      end
-
-      def poll_cycle
-        begin
-          if "#{self.debug}" == "true"
-            puts "[RabbitMQ] Debug Mode On: Metric data will not be sent to new relic"
-          end
-
-          report_metric_check_debug 'Queued Messages/Ready', 'messages', queue_size_ready
-          report_metric_check_debug 'Queued Messages/Unacknowledged', 'messages', queue_size_unacknowledged
-
-          report_metric_check_debug 'Message Rate/Acknowledge', 'messages/sec', ack_rate
-          report_metric_check_debug 'Message Rate/Confirm', 'messages/sec', confirm_rate
-          report_metric_check_debug 'Message Rate/Deliver', 'messages/sec', deliver_rate
-          report_metric_check_debug 'Message Rate/Publish', 'messages/sec', publish_rate
-          report_metric_check_debug 'Message Rate/Return', 'messages/sec', return_unroutable_rate
-
-          report_metric_check_debug 'Node/File Descriptors', 'file_descriptors', node_info('fd_used')
-          report_metric_check_debug 'Node/Sockets', 'sockets', node_info('sockets_used')
-          report_metric_check_debug 'Node/Erlang Processes', 'processes', node_info('proc_used')
-          report_metric_check_debug 'Node/Memory Used', 'bytes', node_info('mem_used')
-
-          report_queues
-
-        rescue Exception => e
-          $stderr.puts "[RabbitMQ] Exception while processing metrics. Check configuration."
-          $stderr.puts e.message
-          if "#{self.debug}" == "true"
-            $stderr.puts e.backtrace.inspect
-          end
-=======
         rmq_manager.overview["cluster_name"]
       end
 
       def poll_cycle
         if debug
           puts "[RabbitMQ] Debug Mode On: Metric data will not be sent to new relic"
->>>>>>> f1523d58
         end
 
         @overview = rmq_manager.overview
